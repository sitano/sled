--- conflicted
+++ resolved
@@ -6,12 +6,8 @@
 pub mod logger;
 
 mod blob_io;
-<<<<<<< HEAD
-mod diskptr;
 mod io_uring;
-=======
 mod disk_pointer;
->>>>>>> b81ae49c
 mod iobuf;
 mod iterator;
 mod parallel_io;
